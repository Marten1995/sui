// Copyright (c) 2022, Mysten Labs, Inc.
// SPDX-License-Identifier: Apache-2.0

module Sui::Coin {
    use Sui::Balance::{Self, Balance};
    use Sui::ID::{Self, VersionedID};
    use Sui::Transfer;
    use Sui::TxContext::{Self, TxContext};
    use std::vector;

    /// A coin of type `T` worth `value`. Transferable and storable
    struct Coin<phantom T> has key, store {
        id: VersionedID,
        balance: Balance<T>
    }

    /// Capability allowing the bearer to mint and burn
    /// coins of type `T`. Transferable
    struct TreasuryCap<phantom T> has key, store {
        id: VersionedID,
        total_supply: u64
    }

    // === Balance accessors and type morphing methods ===

    /// Get immutable reference to the balance of a coin.
    public fun balance<T>(coin: &Coin<T>): &Balance<T> {
        &coin.balance
    }

    /// Get a mutable reference to the balance of a coin.
    public fun balance_mut<T>(coin: &mut Coin<T>): &mut Balance<T> {
        &mut coin.balance
    }

    /// Wrap a balance into a Coin to make it transferable.
    public fun from_balance<T>(balance: Balance<T>, ctx: &mut TxContext): Coin<T> {
        Coin { id: TxContext::new_id(ctx), balance }
    }

    /// Destruct a Coin wrapper and keep the balance.
    public fun into_balance<T>(coin: Coin<T>): Balance<T> {
        let Coin { id, balance } = coin;
        ID::delete(id);
        balance
    }

    /// Subtract `value` from `Balance` and create a new coin
    /// worth `value` with ID `id`.
    /// Aborts if `value > balance.value`
    public fun withdraw<T>(
        balance: &mut Balance<T>, value: u64, ctx: &mut TxContext,
    ): Coin<T> {
        Coin {
            id: TxContext::new_id(ctx),
            balance: Balance::split(balance, value)
        }
    }

    /// Deposit a `Coin` to the `Balance`
    public fun deposit<T>(balance: &mut Balance<T>, coin: Coin<T>) {
        Balance::join(balance, into_balance(coin));
    }

    // === Functionality for Coin<T> holders ===

    /// Send `c` to `recipient`
    public fun transfer<T>(c: Coin<T>, recipient: address) {
        Transfer::transfer(c, recipient)
    }

    /// Transfer `c` to the sender of the current transaction
    public fun keep<T>(c: Coin<T>, ctx: &TxContext) {
        transfer(c, TxContext::sender(ctx))
    }

    /// Consume the coin `c` and add its value to `self`.
    /// Aborts if `c.value + self.value > U64_MAX`
    public fun join<T>(self: &mut Coin<T>, c: Coin<T>) {
        let Coin { id, balance } = c;
        ID::delete(id);
        Balance::join(&mut self.balance, balance);
    }

    /// Join everything in `coins` with `self`
    public fun join_vec<T>(self: &mut Coin<T>, coins: vector<Coin<T>>) {
        let i = 0;
        let len = vector::length(&coins);
        while (i < len) {
            let coin = vector::remove(&mut coins, i);
            join(self, coin);
            i = i + 1
        };
        // safe because we've drained the vector
        vector::destroy_empty(coins)
    }

    /// Public getter for the coin's value
    public fun value<T>(self: &Coin<T>): u64 {
        Balance::value(&self.balance)
    }

    /// Destroy a coin with value zero
    public fun destroy_zero<T>(c: Coin<T>) {
        let Coin { id, balance } = c;
        ID::delete(id);
        Balance::destroy_zero(balance);
    }

    // === Registering new coin types and managing the coin supply ===

    /// Make any Coin with a zero value. Useful for placeholding
    /// bids/payments or preemptively making empty balances.
    public fun zero<T>(ctx: &mut TxContext): Coin<T> {
        Coin { id: TxContext::new_id(ctx), balance: Balance::zero() }
    }

    /// Create a new currency type `T` as and return the `TreasuryCap`
    /// for `T` to the caller.
    /// NOTE: It is the caller's responsibility to ensure that
    /// `create_currency` can only be invoked once (e.g., by calling it from a
    /// module initializer with a `witness` object that can only be created
    /// in the initializer).
    public fun create_currency<T: drop>(
        _witness: T,
        ctx: &mut TxContext
    ): TreasuryCap<T> {
        TreasuryCap { id: TxContext::new_id(ctx), total_supply: 0 }
    }

    /// Create a coin worth `value`. and increase the total supply
    /// in `cap` accordingly.
    public fun mint<T>(
        value: u64, cap: &mut TreasuryCap<T>, ctx: &mut TxContext,
    ): Coin<T> {
        Coin {
            id: TxContext::new_id(ctx),
            balance: mint_balance(value, cap)
        }
    }

    /// Mint some amount of T as a `Balance` and increase the total
    /// supply in `cap` accordingly.
    /// Aborts if `value` + `cap.total_supply` >= U64_MAX
    public fun mint_balance<T>(
        value: u64, cap: &mut TreasuryCap<T>
    ): Balance<T> {
        cap.total_supply = cap.total_supply + value;
        Balance::create_with_value(value)
    }

    /// Destroy the coin `c` and decrease the total supply in `cap`
    /// accordingly.
    /// Returns the value of the destroyed `Coin`.
    public fun burn<T>(c: Coin<T>, cap: &mut TreasuryCap<T>): u64 {
        let Coin { id, balance } = c;
        let value = Balance::destroy<T>(balance);
        ID::delete(id);
        cap.total_supply = cap.total_supply - value;
        value
    }

    /// Return the total number of `T`'s in circulation
    public fun total_supply<T>(cap: &TreasuryCap<T>): u64 {
        cap.total_supply
    }

    /// Give away the treasury cap to `recipient`
    public fun transfer_cap<T>(c: TreasuryCap<T>, recipient: address) {
        Transfer::transfer(c, recipient)
    }

    // === Entrypoints ===

    /// Send `amount` units of `c` to `recipient
    /// Aborts with `EVALUE` if `amount` is greater than or equal to `amount`
    public entry fun transfer_<T>(c: &mut Coin<T>, amount: u64, recipient: address, ctx: &mut TxContext) {
        Transfer::transfer(withdraw(&mut c.balance, amount, ctx), recipient)
    }

    /// Consume the coin `c` and add its value to `self`.
    /// Aborts if `c.value + self.value > U64_MAX`
    public entry fun join_<T>(self: &mut Coin<T>, c: Coin<T>) {
        join(self, c)
    }

    /// Join everything in `coins` with `self`
    public entry fun join_vec_<T>(self: &mut Coin<T>, coins: vector<Coin<T>>) {
        join_vec(self, coins)
    }

    /// Split coin `self` to two coins, one with balance `split_amount`,
    /// and the remaining balance is left is `self`.
    public entry fun split<T>(self: &mut Coin<T>, split_amount: u64, ctx: &mut TxContext) {
        let new_coin = withdraw(&mut self.balance, split_amount, ctx);
        Transfer::transfer(new_coin, TxContext::sender(ctx));
    }

    /// Split coin `self` into multiple coins, each with balance specified
    /// in `split_amounts`. Remaining balance is left in `self`.
    public entry fun split_vec<T>(self: &mut Coin<T>, split_amounts: vector<u64>, ctx: &mut TxContext) {
        let i = 0;
        let len = vector::length(&split_amounts);
        while (i < len) {
            split(self, *vector::borrow(&split_amounts, i), ctx);
            i = i + 1;
        };
    }

    // === Test-only code ===

    #[test_only]
    /// Mint coins of any type for (obviously!) testing purposes only
    public fun mint_for_testing<T>(value: u64, ctx: &mut TxContext): Coin<T> {
        Coin { id: TxContext::new_id(ctx), balance: Balance::create_with_value(value) }
    }

    #[test_only]
<<<<<<< HEAD
    /// Burns any coins. Testing purposes only!
    public fun burn_for_testing<T>(coin: Coin<T>):u64 {
        let balance = into_balance(coin);
=======
    /// Destroy a `Coin` with any value in it for testing purposes.
    public fun destroy_for_testing<T>(self: Coin<T>): u64 {
        let Coin { id, balance } = self;
        ID::delete(id);
>>>>>>> b488b961
        Balance::destroy_for_testing(balance)
    }
}<|MERGE_RESOLUTION|>--- conflicted
+++ resolved
@@ -216,16 +216,10 @@
     }
 
     #[test_only]
-<<<<<<< HEAD
-    /// Burns any coins. Testing purposes only!
-    public fun burn_for_testing<T>(coin: Coin<T>):u64 {
-        let balance = into_balance(coin);
-=======
     /// Destroy a `Coin` with any value in it for testing purposes.
     public fun destroy_for_testing<T>(self: Coin<T>): u64 {
         let Coin { id, balance } = self;
         ID::delete(id);
->>>>>>> b488b961
         Balance::destroy_for_testing(balance)
     }
 }