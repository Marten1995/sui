// Copyright (c) Mysten Labs, Inc.
// SPDX-License-Identifier: Apache-2.0

use core::fmt;
use std::{
    collections::BTreeSet,
    fmt::{Debug, Display, Formatter, Write},
    path::{Path, PathBuf},
    time::Instant,
};

use anyhow::{anyhow, ensure};
use bip32::DerivationPath;
use clap::*;
use colored::Colorize;
use fastcrypto::{
    encoding::{Base64, Encoding},
    traits::ToFromBytes,
};
use move_core_types::language_storage::TypeTag;
use move_package::BuildConfig as MoveBuildConfig;
use serde::Serialize;
use serde_json::json;
use sui_bytecode_src_verifier::BytecodeSourceVerifier;
use sui_framework::compiled_move_package_to_bytes;
use tracing::info;

<<<<<<< HEAD
=======
use crate::config::{Config, PersistedConfig, SuiClientConfig};
use sui_framework::build_move_package;
use sui_framework_build::compiled_package::BuildConfig;
>>>>>>> 18a155bc
use sui_json::SuiJsonValue;
use sui_json_rpc_types::{
    GetObjectDataResponse, SuiObjectInfo, SuiParsedObject, SuiTransactionResponse,
};
use sui_json_rpc_types::{GetRawObjectDataResponse, SuiData};
use sui_json_rpc_types::{SuiCertifiedTransaction, SuiExecutionStatus, SuiTransactionEffects};
use sui_keys::keystore::AccountKeystore;
use sui_sdk::TransactionExecutionResult;
use sui_sdk::{ClientType, SuiClient};
use sui_types::crypto::SignableBytes;
use sui_types::{
    base_types::{ObjectID, SuiAddress},
    gas_coin::GasCoin,
    messages::{Transaction, VerifiedTransaction},
    object::Owner,
    parse_sui_type_tag, SUI_FRAMEWORK_ADDRESS,
};
use sui_types::{
    crypto::{Signature, SignatureScheme},
    messages::TransactionData,
};

pub const EXAMPLE_NFT_NAME: &str = "Example NFT";
pub const EXAMPLE_NFT_DESCRIPTION: &str = "An NFT created by the Sui Command Line Tool";
pub const EXAMPLE_NFT_URL: &str =
    "ipfs://bafkreibngqhl3gaa7daob4i2vccziay2jjlp435cf66vhono7nrvww53ty";

#[derive(Parser)]
#[clap(rename_all = "kebab-case")]
pub enum SuiClientCommands {
    /// Switch active address and network(e.g., devnet, local rpc server)
    #[clap(name = "switch")]
    Switch {
        /// An Sui address to be used as the active address for subsequent
        /// commands.
        #[clap(long)]
        address: Option<SuiAddress>,
        /// The RPC server URL (e.g., local rpc server, devnet rpc server, etc) to be
        /// used for subsequent commands.
        #[clap(long, value_hint = ValueHint::Url)]
        rpc: Option<String>,
        /// The pubsub Websocket server URL
        #[clap(long, value_hint = ValueHint::Url)]
        ws: Option<String>,
    },

    /// Default address used for commands when none specified
    #[clap(name = "active-address")]
    ActiveAddress,

    /// Get object info
    #[clap(name = "object")]
    Object {
        /// Object ID of the object to fetch
        #[clap(long)]
        id: ObjectID,
    },

    /// Publish Move modules
    #[clap(name = "publish")]
    Publish {
        /// Path to directory containing a Move package
        #[clap(
            long = "path",
            short = 'p',
            global = true,
            parse(from_os_str),
            default_value = "."
        )]
        package_path: PathBuf,

        /// Package build options
        #[clap(flatten)]
        build_config: MoveBuildConfig,

        /// ID of the gas object for gas payment, in 20 bytes Hex string
        /// If not provided, a gas object with at least gas_budget value will be selected
        #[clap(long)]
        gas: Option<ObjectID>,

        /// Gas budget for running module initializers
        #[clap(long)]
        gas_budget: u64,
    },

    /// Call Move function
    #[clap(name = "call")]
    Call {
        /// Object ID of the package, which contains the module
        #[clap(long)]
        package: ObjectID,
        /// The name of the module in the package
        #[clap(long)]
        module: String,
        /// Function name in module
        #[clap(long)]
        function: String,
        /// Function name in module
        #[clap(
        long,
        parse(try_from_str = parse_sui_type_tag),
        multiple_occurrences = false,
        multiple_values = true
        )]
        type_args: Vec<TypeTag>,
        /// Simplified ordered args like in the function syntax
        /// ObjectIDs, Addresses must be hex strings
        #[clap(long, multiple_occurrences = false, multiple_values = true)]
        args: Vec<SuiJsonValue>,
        /// ID of the gas object for gas payment, in 20 bytes Hex string
        #[clap(long)]
        /// If not provided, a gas object with at least gas_budget value will be selected
        #[clap(long)]
        gas: Option<ObjectID>,
        /// Gas budget for this call
        #[clap(long)]
        gas_budget: u64,
    },

    /// Transfer object
    #[clap(name = "transfer")]
    Transfer {
        /// Recipient address
        #[clap(long)]
        to: SuiAddress,

        /// Object to transfer, in 20 bytes Hex string
        #[clap(long)]
        object_id: ObjectID,

        /// ID of the gas object for gas payment, in 20 bytes Hex string
        /// If not provided, a gas object with at least gas_budget value will be selected
        #[clap(long)]
        gas: Option<ObjectID>,

        /// Gas budget for this transfer
        #[clap(long)]
        gas_budget: u64,
    },
    /// Transfer SUI, and pay gas with the same SUI coin object.
    /// If amount is specified, only the amount is transferred; otherwise the entire object
    /// is transferred.
    #[clap(name = "transfer-sui")]
    TransferSui {
        /// Recipient address
        #[clap(long)]
        to: SuiAddress,

        /// Sui coin object to transfer, ID in 20 bytes Hex string. This is also the gas object.
        #[clap(long)]
        sui_coin_object_id: ObjectID,

        /// Gas budget for this transfer
        #[clap(long)]
        gas_budget: u64,

        /// The amount to transfer, if not specified, the entire coin object will be transferred.
        #[clap(long)]
        amount: Option<u64>,
    },
    /// Pay coins to recipients following specified amounts, with input coins.
    /// Length of recipients must be the same as that of amounts.
    #[clap(name = "pay")]
    Pay {
        /// The input coins to be used for pay recipients, following the specified amounts.
        #[clap(long, multiple_occurrences = false, multiple_values = true)]
        input_coins: Vec<ObjectID>,

        /// The recipient addresses, must be of same length as amounts
        #[clap(long, multiple_occurrences = false, multiple_values = true)]
        recipients: Vec<SuiAddress>,

        /// The amounts to be paid, following the order of recipients.
        #[clap(long, multiple_occurrences = false, multiple_values = true)]
        amounts: Vec<u64>,

        /// ID of the gas object for gas payment, in 20 bytes Hex string
        /// If not provided, a gas object with at least gas_budget value will be selected
        #[clap(long)]
        gas: Option<ObjectID>,

        /// Gas budget for this transaction
        #[clap(long)]
        gas_budget: u64,
    },

    /// Pay SUI coins to recipients following following specified amounts, with input coins.
    /// Length of recipients must be the same as that of amounts.
    /// The input coins also include the coin for gas payment, so no extra gas coin is required.
    #[clap(name = "pay_sui")]
    PaySui {
        /// The input coins to be used for pay recipients, including the gas coin.
        #[clap(long, multiple_occurrences = false, multiple_values = true)]
        input_coins: Vec<ObjectID>,

        /// The recipient addresses, must be of same length as amounts.
        #[clap(long, multiple_occurrences = false, multiple_values = true)]
        recipients: Vec<SuiAddress>,

        /// The amounts to be paid, following the order of recipients.
        #[clap(long, multiple_occurrences = false, multiple_values = true)]
        amounts: Vec<u64>,

        /// Gas budget for this transaction
        #[clap(long)]
        gas_budget: u64,
    },

    /// Pay all residual SUI coins to the recipient with input coins, after deducting the gas cost.
    /// The input coins also include the coin for gas payment, so no extra gas coin is required.
    #[clap(name = "pay_all_sui")]
    PayAllSui {
        /// The input coins to be used for pay recipients, including the gas coin.
        #[clap(long, multiple_occurrences = false, multiple_values = true)]
        input_coins: Vec<ObjectID>,

        /// The recipient address.
        #[clap(long, multiple_occurrences = false)]
        recipient: SuiAddress,

        /// Gas budget for this transaction
        #[clap(long)]
        gas_budget: u64,
    },

    /// Synchronize client state with authorities.
    #[clap(name = "sync")]
    SyncClientState {
        #[clap(long)]
        address: Option<SuiAddress>,
    },

    /// Obtain the Addresses managed by the client.
    #[clap(name = "addresses")]
    Addresses,

    /// Generate new address and keypair with keypair scheme flag {ed25519 | secp256k1}
    /// with optional derivation path, default to m/44'/784'/0'/0'/0' for ed25519 or m/54'/784'/0'/0/0 for secp256k1.
    #[clap(name = "new-address")]
    NewAddress {
        key_scheme: SignatureScheme,
        derivation_path: Option<DerivationPath>,
    },

    /// Obtain all objects owned by the address.
    #[clap(name = "objects")]
    Objects {
        /// Address owning the objects
        #[clap(long)]
        address: Option<SuiAddress>,
    },

    /// Obtain all gas objects owned by the address.
    #[clap(name = "gas")]
    Gas {
        /// Address owning the objects
        #[clap(long)]
        address: Option<SuiAddress>,
    },

    /// Split a coin object into multiple coins.
    #[clap(group(ArgGroup::new("split").required(true).args(&["amounts", "count"])))]
    SplitCoin {
        /// Coin to Split, in 20 bytes Hex string
        #[clap(long)]
        coin_id: ObjectID,
        /// Specific amounts to split out from the coin
        #[clap(long, multiple_occurrences = false, multiple_values = true)]
        amounts: Option<Vec<u64>>,
        /// Count of equal-size coins to split into
        #[clap(long)]
        count: Option<u64>,
        /// ID of the gas object for gas payment, in 20 bytes Hex string
        /// If not provided, a gas object with at least gas_budget value will be selected
        #[clap(long)]
        gas: Option<ObjectID>,
        /// Gas budget for this call
        #[clap(long)]
        gas_budget: u64,
    },

    /// Merge two coin objects into one coin
    MergeCoin {
        /// Coin to merge into, in 20 bytes Hex string
        #[clap(long)]
        primary_coin: ObjectID,
        /// Coin to be merged, in 20 bytes Hex string
        #[clap(long)]
        coin_to_merge: ObjectID,
        /// ID of the gas object for gas payment, in 20 bytes Hex string
        /// If not provided, a gas object with at least gas_budget value will be selected
        #[clap(long)]
        gas: Option<ObjectID>,
        /// Gas budget for this call
        #[clap(long)]
        gas_budget: u64,
    },

    /// Create an example NFT
    #[clap(name = "create-example-nft")]
    CreateExampleNFT {
        /// Name of the NFT
        #[clap(long)]
        name: Option<String>,

        /// Description of the NFT
        #[clap(long)]
        description: Option<String>,

        /// Display url(e.g., an image url) of the NFT
        #[clap(long)]
        url: Option<String>,

        /// ID of the gas object for gas payment, in 20 bytes Hex string
        /// If not provided, a gas object with at least gas_budget value will be selected
        #[clap(long)]
        gas: Option<ObjectID>,

        /// Gas budget for this transfer
        #[clap(long)]
        gas_budget: Option<u64>,
    },

    /// Serialize a transfer that can be signed. This is useful when user prefers to take the data to sign elsewhere.
    #[clap(name = "serialize-transfer-sui")]
    SerializeTransferSui {
        /// Recipient address
        #[clap(long)]
        to: SuiAddress,

        /// Sui coin object to transfer, ID in 20 bytes Hex string. This is also the gas object.
        #[clap(long)]
        sui_coin_object_id: ObjectID,

        /// Gas budget for this transfer
        #[clap(long)]
        gas_budget: u64,

        /// The amount to transfer, if not specified, the entire coin object will be transferred.
        #[clap(long)]
        amount: Option<u64>,
    },

    /// Execute a Signed Transaction. This is useful when the user prefers to sign elsewhere and use this command to execute.
    ExecuteSignedTx {
        /// Base64 encoded of the transaction data.
        #[clap(long)]
        tx_data: String,

        /// Signature scheme used to sign the transaction.
        #[clap(long)]
        scheme: SignatureScheme,

        /// Public key that the signature can be verified with.
        #[clap(long)]
        pubkey: String,

        /// Base64 encoded signature committed to the transaction data.
        #[clap(long)]
        signature: String,
    },
}

impl SuiClientCommands {
    pub async fn execute(
        self,
        context: &mut WalletContext,
    ) -> Result<SuiClientCommandResult, anyhow::Error> {
        let ret = Ok(match self {
            SuiClientCommands::Publish {
                package_path,
                gas,
                build_config,
                gas_budget,
            } => {
                let sender = context.try_get_object_owner(&gas).await?;
                let sender = sender.unwrap_or(context.active_address()?);

<<<<<<< HEAD
                let compiled_package = build_config
                    .clone()
                    .compile_package(&package_path, &mut Vec::new())?;

                let compiled_modules: Vec<Vec<u8>> =
                    compiled_move_package_to_bytes(&compiled_package);

                // verify that all dependency packages have the correct on-chain bytecode
                let mut verifier = BytecodeSourceVerifier::new(context.client.read_api(), false);
                match verifier
                    .verify_deployed_dependencies(compiled_package)
                    .await
                {
                    Ok(_vr) => println!("dependencies' on-chain bytecode successfully verified\n"),
                    Err(err) => {
                        return Err(anyhow!(err));
                    }
                };

=======
                let compiled_modules = build_move_package(
                    &package_path,
                    BuildConfig {
                        config: build_config,
                        run_bytecode_verifier: true,
                        print_diags_to_stderr: true,
                    },
                )?
                .get_package_bytes();
>>>>>>> 18a155bc
                let data = context
                    .client
                    .transaction_builder()
                    .publish(sender, compiled_modules, gas, gas_budget)
                    .await?;
                let signature = context.config.keystore.sign(&sender, &data.to_bytes())?;
                let response = context
                    .execute_transaction(Transaction::new(data, signature).verify()?)
                    .await?;

                SuiClientCommandResult::Publish(response)
            }

            SuiClientCommands::Object { id } => {
                // Fetch the object ref
                let object_read = context.client.read_api().get_parsed_object(id).await?;
                SuiClientCommandResult::Object(object_read)
            }
            SuiClientCommands::Call {
                package,
                module,
                function,
                type_args,
                gas,
                gas_budget,
                args,
            } => {
                let (cert, effects) = call_move(
                    package, &module, &function, type_args, gas, gas_budget, args, context,
                )
                .await?;
                SuiClientCommandResult::Call(cert, effects)
            }

            SuiClientCommands::Transfer {
                to,
                object_id,
                gas,
                gas_budget,
            } => {
                let from = context.get_object_owner(&object_id).await?;
                let time_start = Instant::now();

                let data = context
                    .client
                    .transaction_builder()
                    .transfer_object(from, object_id, gas, gas_budget, to)
                    .await?;
                let signature = context.config.keystore.sign(&from, &data.to_bytes())?;
                let response = context
                    .execute_transaction(Transaction::new(data, signature).verify()?)
                    .await?;
                let cert = response.certificate;
                let effects = response.effects;

                let time_total = time_start.elapsed().as_micros();
                if matches!(effects.status, SuiExecutionStatus::Failure { .. }) {
                    return Err(anyhow!("Error transferring object: {:#?}", effects.status));
                }
                SuiClientCommandResult::Transfer(time_total, cert, effects)
            }

            SuiClientCommands::TransferSui {
                to,
                sui_coin_object_id: object_id,
                gas_budget,
                amount,
            } => {
                let from = context.get_object_owner(&object_id).await?;

                let data = context
                    .client
                    .transaction_builder()
                    .transfer_sui(from, object_id, gas_budget, to, amount)
                    .await?;
                let signature = context.config.keystore.sign(&from, &data.to_bytes())?;
                let response = context
                    .execute_transaction(Transaction::new(data, signature).verify()?)
                    .await?;
                let cert = response.certificate;
                let effects = response.effects;

                if matches!(effects.status, SuiExecutionStatus::Failure { .. }) {
                    return Err(anyhow!("Error transferring SUI: {:#?}", effects.status));
                }
                SuiClientCommandResult::TransferSui(cert, effects)
            }

            SuiClientCommands::Pay {
                input_coins,
                recipients,
                amounts,
                gas,
                gas_budget,
            } => {
                ensure!(
                    !input_coins.is_empty(),
                    "Pay transaction requires a non-empty list of input coins"
                );
                ensure!(
                    !recipients.is_empty(),
                    "Pay transaction requires a non-empty list of recipient addresses"
                );
                ensure!(
                    recipients.len() == amounts.len(),
                    format!(
                        "Found {:?} recipient addresses, but {:?} recipient amounts",
                        recipients.len(),
                        amounts.len()
                    ),
                );
                let from = context.get_object_owner(&input_coins[0]).await?;
                let data = context
                    .client
                    .transaction_builder()
                    .pay(from, input_coins, recipients, amounts, gas, gas_budget)
                    .await?;
                let signature = context.config.keystore.sign(&from, &data.to_bytes())?;
                let response = context
                    .execute_transaction(Transaction::new(data, signature).verify()?)
                    .await?;
                let cert = response.certificate;
                let effects = response.effects;
                if matches!(effects.status, SuiExecutionStatus::Failure { .. }) {
                    return Err(anyhow!(
                        "Error executing Pay transaction: {:#?}",
                        effects.status
                    ));
                }
                SuiClientCommandResult::Pay(cert, effects)
            }

            SuiClientCommands::PaySui {
                input_coins,
                recipients,
                amounts,
                gas_budget,
            } => {
                ensure!(
                    !input_coins.is_empty(),
                    "PaySui transaction requires a non-empty list of input coins"
                );
                ensure!(
                    !recipients.is_empty(),
                    "PaySui transaction requires a non-empty list of recipient addresses"
                );
                ensure!(
                    recipients.len() == amounts.len(),
                    format!(
                        "Found {:?} recipient addresses, but {:?} recipient amounts",
                        recipients.len(),
                        amounts.len()
                    ),
                );
                let signer = context.get_object_owner(&input_coins[0]).await?;
                let data = context
                    .client
                    .transaction_builder()
                    .pay_sui(signer, input_coins, recipients, amounts, gas_budget)
                    .await?;
                let signature = context.config.keystore.sign(&signer, &data.to_bytes())?;
                let response = context
                    .execute_transaction(Transaction::new(data, signature).verify()?)
                    .await?;

                let cert = response.certificate;
                let effects = response.effects;
                if matches!(effects.status, SuiExecutionStatus::Failure { .. }) {
                    return Err(anyhow!(
                        "Error executing PaySui transaction: {:#?}",
                        effects.status
                    ));
                }
                SuiClientCommandResult::PaySui(cert, effects)
            }

            SuiClientCommands::PayAllSui {
                input_coins,
                recipient,
                gas_budget,
            } => {
                ensure!(
                    !input_coins.is_empty(),
                    "PayAllSui transaction requires a non-empty list of input coins"
                );
                let signer = context.get_object_owner(&input_coins[0]).await?;
                let data = context
                    .client
                    .transaction_builder()
                    .pay_all_sui(signer, input_coins, recipient, gas_budget)
                    .await?;

                let signature = context.config.keystore.sign(&signer, &data.to_bytes())?;
                let response = context
                    .execute_transaction(Transaction::new(data, signature).verify()?)
                    .await?;

                let cert = response.certificate;
                let effects = response.effects;
                if matches!(effects.status, SuiExecutionStatus::Failure { .. }) {
                    return Err(anyhow!(
                        "Error executing PayAllSui transaction: {:#?}",
                        effects.status
                    ));
                }
                SuiClientCommandResult::PayAllSui(cert, effects)
            }

            SuiClientCommands::Addresses => {
                SuiClientCommandResult::Addresses(context.config.keystore.addresses())
            }

            SuiClientCommands::Objects { address } => {
                let address = address.unwrap_or(context.active_address()?);
                let mut address_object = context
                    .client
                    .read_api()
                    .get_objects_owned_by_address(address)
                    .await?;
                let object_objects = context
                    .client
                    .read_api()
                    .get_objects_owned_by_object(address.into())
                    .await?;
                address_object.extend(object_objects);

                SuiClientCommandResult::Objects(address_object)
            }

            SuiClientCommands::SyncClientState { address } => {
                let address = address.unwrap_or(context.active_address()?);
                context
                    .client
                    .wallet_sync_api()
                    .sync_account_state(address)
                    .await?;

                SuiClientCommandResult::SyncClientState
            }
            SuiClientCommands::NewAddress {
                key_scheme,
                derivation_path,
            } => {
                let (address, phrase, scheme) = context
                    .config
                    .keystore
                    .generate_new_key(key_scheme, derivation_path)?;
                SuiClientCommandResult::NewAddress((address, phrase, scheme))
            }
            SuiClientCommands::Gas { address } => {
                let address = address.unwrap_or(context.active_address()?);
                let coins = context
                    .gas_objects(address)
                    .await?
                    .iter()
                    // Ok to unwrap() since `get_gas_objects` guarantees gas
                    .map(|(_val, object, _object_ref)| GasCoin::try_from(object).unwrap())
                    .collect();
                SuiClientCommandResult::Gas(coins)
            }
            SuiClientCommands::SplitCoin {
                coin_id,
                amounts,
                count,
                gas,
                gas_budget,
            } => {
                let signer = context.get_object_owner(&coin_id).await?;
                let data = match (amounts, count) {
                    (Some(amounts), None) => {
                        context
                            .client
                            .transaction_builder()
                            .split_coin(signer, coin_id, amounts, gas, gas_budget)
                            .await?
                    }
                    (None, Some(count)) => {
                        if count == 0 {
                            return Err(anyhow!("Coin split count must be greater than 0"));
                        }
                        context
                            .client
                            .transaction_builder()
                            .split_coin_equal(signer, coin_id, count, gas, gas_budget)
                            .await?
                    }
                    _ => {
                        return Err(anyhow!("Exactly one of `count` and `amounts` must be present for split-coin command."));
                    }
                };
                let signature = context.config.keystore.sign(&signer, &data.to_bytes())?;
                let response = context
                    .execute_transaction(Transaction::new(data, signature).verify()?)
                    .await?;
                SuiClientCommandResult::SplitCoin(response)
            }
            SuiClientCommands::MergeCoin {
                primary_coin,
                coin_to_merge,
                gas,
                gas_budget,
            } => {
                let signer = context.get_object_owner(&primary_coin).await?;
                let data = context
                    .client
                    .transaction_builder()
                    .merge_coins(signer, primary_coin, coin_to_merge, gas, gas_budget)
                    .await?;
                let signature = context.config.keystore.sign(&signer, &data.to_bytes())?;
                let response = context
                    .execute_transaction(Transaction::new(data, signature).verify()?)
                    .await?;

                SuiClientCommandResult::MergeCoin(response)
            }
            SuiClientCommands::Switch { address, rpc, ws } => {
                if let Some(addr) = address {
                    if !context.config.keystore.addresses().contains(&addr) {
                        return Err(anyhow!("Address {} not managed by wallet", addr));
                    }
                    context.config.active_address = Some(addr);
                }

                Self::switch_server(&mut context.config, &rpc, &ws)?;

                if Option::is_none(&address) && Option::is_none(&rpc) && Option::is_none(&ws) {
                    return Err(anyhow!(
                        "No address or RPC url specified. Please Specify one."
                    ));
                }
                context.config.save()?;
                SuiClientCommandResult::Switch(SwitchResponse { address, rpc, ws })
            }
            SuiClientCommands::ActiveAddress => {
                SuiClientCommandResult::ActiveAddress(context.active_address().ok())
            }
            SuiClientCommands::CreateExampleNFT {
                name,
                description,
                url,
                gas,
                gas_budget,
            } => {
                let args_json = json!([
                    unwrap_or(&name, EXAMPLE_NFT_NAME),
                    unwrap_or(&description, EXAMPLE_NFT_DESCRIPTION),
                    unwrap_or(&url, EXAMPLE_NFT_URL)
                ]);
                let mut args = vec![];
                for a in args_json.as_array().unwrap() {
                    args.push(SuiJsonValue::new(a.clone()).unwrap());
                }
                let (_, effects) = call_move(
                    ObjectID::from(SUI_FRAMEWORK_ADDRESS),
                    "devnet_nft",
                    "mint",
                    vec![],
                    gas,
                    gas_budget.unwrap_or(100_000),
                    args,
                    context,
                )
                .await?;
                let nft_id = effects
                    .created
                    .first()
                    .ok_or_else(|| anyhow!("Failed to create NFT"))?
                    .reference
                    .object_id;
                let object_read = context.client.read_api().get_parsed_object(nft_id).await?;
                SuiClientCommandResult::CreateExampleNFT(object_read)
            }

            SuiClientCommands::SerializeTransferSui {
                to,
                sui_coin_object_id: object_id,
                gas_budget,
                amount,
            } => {
                let from = context.get_object_owner(&object_id).await?;

                let data = context
                    .client
                    .transaction_builder()
                    .transfer_sui(from, object_id, gas_budget, to, amount)
                    .await?;
                SuiClientCommandResult::SerializeTransferSui(data.to_base64())
            }

            SuiClientCommands::ExecuteSignedTx {
                tx_data,
                scheme,
                pubkey,
                signature,
            } => {
                let data = TransactionData::from_signable_bytes(
                    &Base64::try_from(tx_data)
                        .map_err(|e| anyhow!(e))?
                        .to_vec()
                        .map_err(|e| anyhow!(e))?,
                )?;
                let signed_tx = Transaction::new(
                    data,
                    Signature::from_bytes(
                        &[
                            vec![scheme.flag()],
                            Base64::decode(signature.as_str()).map_err(|e| anyhow!(e))?,
                            Base64::decode(pubkey.as_str()).map_err(|e| anyhow!(e))?,
                        ]
                        .concat(),
                    )?,
                )
                .verify()?;

                let response = context.execute_transaction(signed_tx).await?;
                SuiClientCommandResult::ExecuteSignedTx(response)
            }
        });
        ret
    }

    pub fn switch_server(
        config: &mut SuiClientConfig,
        rpc: &Option<String>,
        ws: &Option<String>,
    ) -> Result<(), anyhow::Error> {
        if let Some(rpc) = rpc {
            let ws = match &config.client_type {
                ClientType::RPC(_, Some(ws)) => Some(ws.clone()),
                _ => None,
            };
            config.client_type = ClientType::RPC(rpc.clone(), ws);
        }

        if let Some(ws) = ws {
            let rpc = match &config.client_type {
                ClientType::RPC(rpc, _) => rpc.clone(),
                _ => return Err(anyhow!("RPC server address must be defined")),
            };
            config.client_type = ClientType::RPC(rpc, Some(ws.clone()));
        }
        Ok(())
    }
}

pub struct WalletContext {
    pub config: PersistedConfig<SuiClientConfig>,
    pub client: SuiClient,
}

impl WalletContext {
    pub async fn new(config_path: &Path) -> Result<Self, anyhow::Error> {
        let config: SuiClientConfig = PersistedConfig::read(config_path).map_err(|err| {
            err.context(format!(
                "Cannot open wallet config file at {:?}",
                config_path
            ))
        })?;

        let client = config.client_type.init().await?;
        let config = config.persisted(config_path);
        let context = Self { config, client };
        Ok(context)
    }

    pub fn active_address(&mut self) -> Result<SuiAddress, anyhow::Error> {
        if self.config.keystore.addresses().is_empty() {
            return Err(anyhow!(
                "No managed addresses. Create new address with `new-address` command."
            ));
        }

        // Ok to unwrap because we checked that config addresses not empty
        // Set it if not exists
        self.config.active_address = Some(
            self.config
                .active_address
                .unwrap_or(*self.config.keystore.addresses().get(0).unwrap()),
        );

        Ok(self.config.active_address.unwrap())
    }

    /// Get the latest object reference given a object id
    pub async fn get_object_ref(
        &self,
        object_id: ObjectID,
    ) -> Result<GetRawObjectDataResponse, anyhow::Error> {
        self.client.read_api().get_object(object_id).await
    }

    /// Get all the gas objects (and conveniently, gas amounts) for the address
    pub async fn gas_objects(
        &self,
        address: SuiAddress,
    ) -> Result<Vec<(u64, SuiParsedObject, SuiObjectInfo)>, anyhow::Error> {
        let object_refs = self
            .client
            .read_api()
            .get_objects_owned_by_address(address)
            .await?;

        // TODO: We should ideally fetch the objects from local cache
        let mut values_objects = Vec::new();
        for oref in object_refs {
            let response = self
                .client
                .read_api()
                .get_parsed_object(oref.object_id)
                .await?;
            match response {
                GetObjectDataResponse::Exists(o) => {
                    if matches!( o.data.type_(), Some(v)  if *v == GasCoin::type_().to_string()) {
                        // Okay to unwrap() since we already checked type
                        let gas_coin = GasCoin::try_from(&o)?;
                        values_objects.push((gas_coin.value(), o, oref));
                    }
                }
                _ => continue,
            }
        }

        Ok(values_objects)
    }

    pub async fn get_object_owner(&self, id: &ObjectID) -> Result<SuiAddress, anyhow::Error> {
        let object = self
            .client
            .read_api()
            .get_object(*id)
            .await?
            .into_object()?;
        Ok(object.owner.get_owner_address()?)
    }

    pub async fn try_get_object_owner(
        &self,
        id: &Option<ObjectID>,
    ) -> Result<Option<SuiAddress>, anyhow::Error> {
        if let Some(id) = id {
            Ok(Some(self.get_object_owner(id).await?))
        } else {
            Ok(None)
        }
    }

    /// Find a gas object which fits the budget
    pub async fn gas_for_owner_budget(
        &self,
        address: SuiAddress,
        budget: u64,
        forbidden_gas_objects: BTreeSet<ObjectID>,
    ) -> Result<(u64, SuiParsedObject), anyhow::Error> {
        for o in self.gas_objects(address).await.unwrap() {
            if o.0 >= budget && !forbidden_gas_objects.contains(&o.1.id()) {
                return Ok((o.0, o.1));
            }
        }
        Err(anyhow!(
            "No non-argument gas objects found with value >= budget {budget}"
        ))
    }

    /// This function is compatible with both fullnode and an embedded gateway
    pub async fn execute_transaction(
        &self,
        tx: VerifiedTransaction,
    ) -> anyhow::Result<SuiTransactionResponse> {
        let tx_digest = *tx.digest();

        let result = self
            .client
            .quorum_driver()
            .execute_transaction(
                tx,
                Some(sui_types::messages::ExecuteTransactionRequestType::WaitForLocalExecution),
            )
            .await;
        match result {
            Ok(TransactionExecutionResult {
                tx_digest: _,
                tx_cert,
                effects,
                confirmed_local_execution: _,
                timestamp_ms,
                parsed_data,
            }) => Ok(SuiTransactionResponse {
                certificate: tx_cert.unwrap(), // check is done in execute_transaction, safe to unwrap
                effects: effects.unwrap(), // check is done in execute_transaction, safe to unwrap
                timestamp_ms,
                parsed_data,
            }),
            Err(err) => Err(anyhow!(
                "Failed to execute transaction {tx_digest:?} with error {err:?}"
            )),
        }
    }

    pub fn switch_client(&mut self, new_client: SuiClient) {
        self.client = new_client;
    }
}

impl Display for SuiClientCommandResult {
    fn fmt(&self, f: &mut Formatter<'_>) -> std::fmt::Result {
        let mut writer = String::new();
        match self {
            SuiClientCommandResult::Publish(response) => {
                write!(
                    writer,
                    "{}",
                    write_cert_and_effects(&response.certificate, &response.effects)?
                )?;
                if let Some(parsed_resp) = &response.parsed_data {
                    writeln!(writer, "{}", parsed_resp)?;
                }
            }
            SuiClientCommandResult::Object(object_read) => {
                let object = unwrap_err_to_string(|| Ok(object_read.object()?));
                writeln!(writer, "{}", object)?;
            }
            SuiClientCommandResult::Call(cert, effects) => {
                write!(writer, "{}", write_cert_and_effects(cert, effects)?)?;
            }
            SuiClientCommandResult::Transfer(time_elapsed, cert, effects) => {
                writeln!(writer, "Transfer confirmed after {} us", time_elapsed)?;
                write!(writer, "{}", write_cert_and_effects(cert, effects)?)?;
            }
            SuiClientCommandResult::TransferSui(cert, effects) => {
                write!(writer, "{}", write_cert_and_effects(cert, effects)?)?;
            }
            SuiClientCommandResult::Pay(cert, effects) => {
                write!(writer, "{}", write_cert_and_effects(cert, effects)?)?;
            }
            SuiClientCommandResult::PaySui(cert, effects) => {
                write!(writer, "{}", write_cert_and_effects(cert, effects)?)?;
            }
            SuiClientCommandResult::PayAllSui(cert, effects) => {
                write!(writer, "{}", write_cert_and_effects(cert, effects)?)?;
            }
            SuiClientCommandResult::Addresses(addresses) => {
                writeln!(writer, "Showing {} results.", addresses.len())?;
                for address in addresses {
                    writeln!(writer, "{}", address)?;
                }
            }
            SuiClientCommandResult::Objects(object_refs) => {
                writeln!(
                    writer,
                    " {0: ^42} | {1: ^10} | {2: ^44} | {3: ^15} | {4: ^40}",
                    "Object ID", "Version", "Digest", "Owner Type", "Object Type"
                )?;
                writeln!(writer, "{}", ["-"; 165].join(""))?;
                for oref in object_refs {
                    let owner_type = match oref.owner {
                        Owner::AddressOwner(_) => "AddressOwner",
                        Owner::ObjectOwner(_) => "object_owner",
                        Owner::Shared { .. } => "Shared",
                        Owner::Immutable => "Immutable",
                    };
                    writeln!(
                        writer,
                        " {0: ^42} | {1: ^10} | {2: ^44} | {3: ^15} | {4: ^40}",
                        oref.object_id,
                        oref.version.value(),
                        Base64::encode(oref.digest),
                        owner_type,
                        oref.type_
                    )?
                }
                writeln!(writer, "Showing {} results.", object_refs.len())?;
            }
            SuiClientCommandResult::SyncClientState => {
                writeln!(writer, "Client state sync complete.")?;
            }
            SuiClientCommandResult::NewAddress((address, recovery_phrase, scheme)) => {
                writeln!(
                    writer,
                    "Created new keypair for address with scheme {:?}: [{address}]",
                    scheme
                )?;
                writeln!(writer, "Secret Recovery Phrase : [{recovery_phrase}]")?;
            }
            SuiClientCommandResult::Gas(gases) => {
                // TODO: generalize formatting of CLI
                writeln!(writer, " {0: ^42} | {1: ^11}", "Object ID", "Gas Value")?;
                writeln!(
                    writer,
                    "----------------------------------------------------------------------"
                )?;
                for gas in gases {
                    writeln!(writer, " {0: ^42} | {1: ^11}", gas.id(), gas.value())?;
                }
            }
            SuiClientCommandResult::SplitCoin(response) => {
                write!(
                    writer,
                    "{}",
                    write_cert_and_effects(&response.certificate, &response.effects)?
                )?;
                if let Some(parsed_resp) = &response.parsed_data {
                    writeln!(writer, "{}", parsed_resp)?;
                }
            }
            SuiClientCommandResult::MergeCoin(response) => {
                write!(
                    writer,
                    "{}",
                    write_cert_and_effects(&response.certificate, &response.effects)?
                )?;
                if let Some(parsed_resp) = &response.parsed_data {
                    writeln!(writer, "{}", parsed_resp)?;
                }
            }
            SuiClientCommandResult::Switch(response) => {
                write!(writer, "{}", response)?;
            }
            SuiClientCommandResult::ActiveAddress(response) => {
                match response {
                    Some(r) => write!(writer, "{}", r)?,
                    None => write!(writer, "None")?,
                };
            }
            SuiClientCommandResult::CreateExampleNFT(object_read) => {
                // TODO: display the content of the object
                let object = unwrap_err_to_string(|| Ok(object_read.object()?));
                writeln!(writer, "{}\n", "Successfully created an ExampleNFT:".bold())?;
                writeln!(writer, "{}", object)?;
            }
            SuiClientCommandResult::ExecuteSignedTx(response) => {
                write!(
                    writer,
                    "{}",
                    write_cert_and_effects(&response.certificate, &response.effects)?
                )?;
                if let Some(parsed_resp) = &response.parsed_data {
                    writeln!(writer, "{}", parsed_resp)?;
                }
            }
            SuiClientCommandResult::SerializeTransferSui(res) => {
                write!(writer, "{}", res)?;
            }
        }
        write!(f, "{}", writer.trim_end_matches('\n'))
    }
}

pub async fn call_move(
    package: ObjectID,
    module: &str,
    function: &str,
    type_args: Vec<TypeTag>,
    gas: Option<ObjectID>,
    gas_budget: u64,
    args: Vec<SuiJsonValue>,
    context: &mut WalletContext,
) -> Result<(SuiCertifiedTransaction, SuiTransactionEffects), anyhow::Error> {
    let gas_owner = context.try_get_object_owner(&gas).await?;
    let sender = gas_owner.unwrap_or(context.active_address()?);

    let data = context
        .client
        .transaction_builder()
        .move_call(
            sender,
            package,
            module,
            function,
            type_args
                .into_iter()
                .map(|arg| arg.try_into())
                .collect::<Result<Vec<_>, _>>()?,
            args,
            gas,
            gas_budget,
        )
        .await?;
    let signature = context.config.keystore.sign(&sender, &data.to_bytes())?;
    let transaction = Transaction::new(data, signature).verify()?;

    let response = context.execute_transaction(transaction).await?;
    let cert = response.certificate;
    let effects = response.effects;

    if matches!(effects.status, SuiExecutionStatus::Failure { .. }) {
        return Err(anyhow!("Error calling module: {:#?}", effects.status));
    }
    Ok((cert, effects))
}

fn unwrap_or<'a>(val: &'a Option<String>, default: &'a str) -> &'a str {
    match val {
        Some(v) => v,
        None => default,
    }
}

fn write_cert_and_effects(
    cert: &SuiCertifiedTransaction,
    effects: &SuiTransactionEffects,
) -> Result<String, fmt::Error> {
    let mut writer = String::new();
    writeln!(writer, "{}", "----- Certificate ----".bold())?;
    write!(writer, "{}", cert)?;
    writeln!(writer, "{}", "----- Transaction Effects ----".bold())?;
    write!(writer, "{}", effects)?;
    Ok(writer)
}

impl Debug for SuiClientCommandResult {
    fn fmt(&self, f: &mut Formatter<'_>) -> std::fmt::Result {
        let s = unwrap_err_to_string(|| match self {
            SuiClientCommandResult::Object(object_read) => {
                let object = object_read.object()?;
                Ok(serde_json::to_string_pretty(&object)?)
            }
            _ => Ok(serde_json::to_string_pretty(self)?),
        });
        write!(f, "{}", s)
    }
}

fn unwrap_err_to_string<T: Display, F: FnOnce() -> Result<T, anyhow::Error>>(func: F) -> String {
    match func() {
        Ok(s) => format!("{s}"),
        Err(err) => format!("{err}").red().to_string(),
    }
}

impl SuiClientCommandResult {
    pub fn print(&self, pretty: bool) {
        let line = if pretty {
            format!("{self}")
        } else {
            format!("{:?}", self)
        };
        // Log line by line
        for line in line.lines() {
            // Logs write to a file on the side.  Print to stdout and also log to file, for tests to pass.
            println!("{line}");
            info!("{line}")
        }
    }
}

#[derive(Serialize)]
#[serde(untagged)]
pub enum SuiClientCommandResult {
    Publish(SuiTransactionResponse),
    Object(GetObjectDataResponse),
    Call(SuiCertifiedTransaction, SuiTransactionEffects),
    Transfer(
        // Skipping serialisation for elapsed time.
        #[serde(skip)] u128,
        SuiCertifiedTransaction,
        SuiTransactionEffects,
    ),
    TransferSui(SuiCertifiedTransaction, SuiTransactionEffects),
    Pay(SuiCertifiedTransaction, SuiTransactionEffects),
    PaySui(SuiCertifiedTransaction, SuiTransactionEffects),
    PayAllSui(SuiCertifiedTransaction, SuiTransactionEffects),
    Addresses(Vec<SuiAddress>),
    Objects(Vec<SuiObjectInfo>),
    SyncClientState,
    NewAddress((SuiAddress, String, SignatureScheme)),
    Gas(Vec<GasCoin>),
    SplitCoin(SuiTransactionResponse),
    MergeCoin(SuiTransactionResponse),
    Switch(SwitchResponse),
    ActiveAddress(Option<SuiAddress>),
    CreateExampleNFT(GetObjectDataResponse),
    SerializeTransferSui(String),
    ExecuteSignedTx(SuiTransactionResponse),
}

#[derive(Serialize, Clone, Debug)]
pub struct SwitchResponse {
    /// Active address
    pub address: Option<SuiAddress>,
    pub rpc: Option<String>,
    pub ws: Option<String>,
}

impl Display for SwitchResponse {
    fn fmt(&self, f: &mut Formatter<'_>) -> std::fmt::Result {
        let mut writer = String::new();
        if let Some(addr) = self.address {
            writeln!(writer, "Active address switched to {}", addr)?;
        }
        if let Some(rpc) = &self.rpc {
            writeln!(writer, "Active RPC server switched to {}", rpc)?;
        }

        if let Some(ws) = &self.ws {
            writeln!(writer, "Active Websocket server switched to {}", ws)?;
        }
        write!(f, "{}", writer)
    }
}<|MERGE_RESOLUTION|>--- conflicted
+++ resolved
@@ -25,12 +25,9 @@
 use sui_framework::compiled_move_package_to_bytes;
 use tracing::info;
 
-<<<<<<< HEAD
-=======
 use crate::config::{Config, PersistedConfig, SuiClientConfig};
 use sui_framework::build_move_package;
 use sui_framework_build::compiled_package::BuildConfig;
->>>>>>> 18a155bc
 use sui_json::SuiJsonValue;
 use sui_json_rpc_types::{
     GetObjectDataResponse, SuiObjectInfo, SuiParsedObject, SuiTransactionResponse,
@@ -409,7 +406,6 @@
                 let sender = context.try_get_object_owner(&gas).await?;
                 let sender = sender.unwrap_or(context.active_address()?);
 
-<<<<<<< HEAD
                 let compiled_package = build_config
                     .clone()
                     .compile_package(&package_path, &mut Vec::new())?;
@@ -429,17 +425,6 @@
                     }
                 };
 
-=======
-                let compiled_modules = build_move_package(
-                    &package_path,
-                    BuildConfig {
-                        config: build_config,
-                        run_bytecode_verifier: true,
-                        print_diags_to_stderr: true,
-                    },
-                )?
-                .get_package_bytes();
->>>>>>> 18a155bc
                 let data = context
                     .client
                     .transaction_builder()
